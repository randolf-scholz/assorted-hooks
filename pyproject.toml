--- conflicted
+++ resolved
@@ -5,11 +5,7 @@
 # region project configuration ---------------------------------------------------------
 [project]
 name = "assorted-hooks"
-<<<<<<< HEAD
-version = "0.2.40"
-=======
-version = "0.3.0"
->>>>>>> c9566326
+version = "0.3.1"
 authors = [{name="Randolf Scholz", email="randolf.scholz@gmail.com"}]
 description = "Custom pre-commit hooks"
 
@@ -64,13 +60,13 @@
 [tool.pdm.dev-dependencies]
 dev = [
     "pre-commit>=3.7.1",
-    "ruff>=0.5.3",
+    "ruff>=0.5.4",
     "ruff-lsp>=0.0.54",
-    "pyright>=1.1.372",
+    "pyright>=1.1.373",
     "mypy>=1.11.0",
 ]
 test = [
-    "pytest>=8.2.2",
+    "pytest>=8.3.2",
     "pytest-benchmark>=4.0.0",
     "pytest-cov>=5.0.0",
     "pytest-rerunfailures>=14.0",
