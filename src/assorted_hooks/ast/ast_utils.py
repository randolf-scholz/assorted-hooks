--- conflicted
+++ resolved
@@ -7,7 +7,6 @@
     "FunctionContext",
     "FunctionContextVisitor",
     # Functions
-<<<<<<< HEAD
     "get_full_name",
     "get_full_name_and_parent",
     "get_imported_symbols",
@@ -67,28 +66,8 @@
 from collections import defaultdict
 from collections.abc import Iterator
 from typing import NamedTuple, TypeAlias, TypeGuard
-=======
-    "get_full_attribute_name",
-    "is_overload",
-    "is_staticmethod",
-    "is_dunder_method",
-    "is_private_method",
-    "is_decorated_with",
-    # yield functions (Iterators)
-    "yield_functions",
-    "yield_classes",
-    "yield_funcs_in_classes",
-    "yield_funcs_outside_classes",
-]
-
-import ast
-from ast import AST, AsyncFunctionDef, Attribute, Call, ClassDef, FunctionDef, Name
-from collections.abc import Iterator
-from typing import TypeAlias
->>>>>>> c9566326
 
 Func: TypeAlias = FunctionDef | AsyncFunctionDef
-# type Func = FunctionDef | AsyncFunctionDef
 r"""Type alias for function-defs."""
 
 
@@ -156,13 +135,13 @@
     return name in (get_full_name(d) for d in node.decorator_list)
 
 
-def is_dunder_method(node: Func, /) -> bool:
+def is_dunder(node: Func, /) -> bool:
     r"""Checks if the name is a dunder name."""
     name = node.name
     return name.startswith("__") and name.endswith("__") and name.isidentifier()
 
 
-def is_private_method(node: Func, /) -> bool:
+def is_private(node: Func, /) -> bool:
     r"""Checks if the name is a private name."""
     name = node.name
     return name.startswith("_") and not name.startswith("__") and name.isidentifier()
@@ -222,7 +201,7 @@
 
 def is_function_def(node: AST, /) -> TypeGuard[Func]:
     r"""True if the return node is a function definition."""
-    return isinstance(node, Func)  # type: ignore[misc, arg-type]
+    return isinstance(node, Func)
 
 
 def is_overload(node: AST, /) -> bool:
@@ -268,7 +247,6 @@
         case Attribute(value=value):
             return isinstance(value, Name) or is_pure_attribute(value)
         case _:
-<<<<<<< HEAD
             return False
 
 
@@ -287,21 +265,13 @@
                 yield node
             case AsyncFunctionDef(decorator_list=[Name(id="overload"), *_]):
                 yield node
-=======
-            raise TypeError(f"Expected Call, Attribute or Name, got {type(node)=!r}")
->>>>>>> c9566326
 
 
 def yield_functions(tree: AST, /) -> Iterator[Func]:
     r"""Get all function-defs from the tree."""
     for node in ast.walk(tree):
-<<<<<<< HEAD
-        if isinstance(node, Func):  # type: ignore[misc, arg-type]
-            yield node  # type: ignore[misc]
-=======
         if isinstance(node, Func):
             yield node
->>>>>>> c9566326
 
 
 def yield_classes(tree: AST, /) -> Iterator[ClassDef]:
@@ -315,13 +285,8 @@
     r"""Get all function that are defined directly inside class bodies."""
     for cls in yield_classes(tree):
         for node in cls.body:
-<<<<<<< HEAD
-            if isinstance(node, Func):  # type: ignore[misc, arg-type]
-                yield node  # type: ignore[misc]
-=======
             if isinstance(node, Func):
                 yield node
->>>>>>> c9566326
 
 
 def yield_funcs_outside_classes(tree: AST, /) -> Iterator[Func]:
@@ -332,18 +297,11 @@
         match node:
             case ClassDef(body=body):
                 funcs_in_classes.update(
-<<<<<<< HEAD
-                    child
-                    for child in body
-                    if isinstance(child, Func)  # type: ignore[misc, arg-type]
-=======
                     child for child in body if isinstance(child, Func)
->>>>>>> c9566326
                 )
             # FIXME: https://github.com/python/cpython/issues/106246
             case FunctionDef() | AsyncFunctionDef():
                 if node not in funcs_in_classes:
-<<<<<<< HEAD
                     yield node
 
 
@@ -526,7 +484,4 @@
             case _:  # multiple non-overloads
                 raise ValueError(
                     f"Multiple definitions for the same function!\n{function_defs!r}"
-                )
-=======
-                    yield node
->>>>>>> c9566326
+                )