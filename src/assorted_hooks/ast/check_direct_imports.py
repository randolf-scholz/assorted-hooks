#!/usr/bin/env python
r"""Check whether attributes in annotations shadow directly imported symbols.

Example:
    >>> import collections.abc as abc
    >>> from collections.abc import Sequence
    >>>
    >>> def foo(x: abc.Sequence) -> abc.Sequence:
    >>>     return x

    Would raise an error because `pd.DataFrame` shadows directly imported `DataFrame`.
"""

__all__ = [
<<<<<<< HEAD
    # functions
    "check_file",
=======
    "check_file",
    "get_full_attribute_parent",
    "get_imported_symbols",
    "is_pure_attribute",
>>>>>>> c9566326
    "main",
    "yield_imported_attributes",
    "yield_pure_attributes",
]


import argparse
import ast
import logging
import sys
from pathlib import Path

from assorted_hooks.ast.ast_utils import get_imported_symbols, yield_imported_attributes
from assorted_hooks.utils import get_python_files

__logger__ = logging.getLogger(__name__)


<<<<<<< HEAD
=======
def is_pure_attribute(node: AST, /) -> TypeGuard[Attribute]:
    r"""Check whether a node is a pure attribute."""
    match node:
        case Attribute(value=value):
            return isinstance(value, Name) or is_pure_attribute(value)
        case _:
            return False


def yield_pure_attributes(tree: AST, /) -> Iterator[Attribute]:
    r"""Get all nodes that consist only of attributes."""
    for node in ast.walk(tree):
        if is_pure_attribute(node):
            yield node


def get_full_attribute_parent(node: Attribute | Name, /) -> tuple[Name, str]:
    r"""Get the parent of an attribute node."""
    match node:
        case Attribute(value=Attribute() | Name() as value, attr=attr):
            parent, string = get_full_attribute_parent(value)
            return parent, f"{string}.{attr}"
        case Name(id=node_id):
            return node, node_id
        case _:
            raise TypeError(f"Expected Attribute or Name, got {type(node)=!r}")


def get_imported_symbols(tree: AST, /) -> dict[str, str]:
    r"""Get all imported symbols as a dictionary alias -> fullname.

    For example, `import pandas as pd` would yield `{"pd": "pandas"}`.
    """
    imported_symbols = {}

    for node in ast.walk(tree):
        match node:
            case ast.Import(names=names):
                for alias in names:
                    imported_symbols[alias.asname or alias.name] = alias.name
            case ast.ImportFrom(module=module, names=names) if module is not None:
                for alias in names:
                    full_name = f"{module}.{alias.name}"
                    imported_symbols[alias.asname or alias.name] = full_name

    return imported_symbols


def yield_imported_attributes(tree: AST, /) -> Iterator[tuple[Attribute, Name, str]]:
    r"""Finds attributes that can be replaced by directly imported symbols."""
    imported_symbols = get_imported_symbols(tree)

    for node in yield_pure_attributes(tree):
        if node.attr in imported_symbols:
            # parent = get_full_attribute_string(node)
            parent, string = get_full_attribute_parent(node)

            head, tail = string.split(".", maxsplit=1)
            if head != parent.id:
                raise ValueError(f"{head=!r} != {parent.id=!r}")

            # e.g. DataFrame -> pandas.DataFrame
            matched_symbol = imported_symbols[node.attr]
            is_match = matched_symbol == string

            # need to check if parent is imported as well to catch pd.DataFrame
            if parent.id in imported_symbols:
                parent_alias = imported_symbols[parent.id]  # e.g. pd -> pandas
                is_match |= matched_symbol == f"{parent_alias}.{tail}"

            if is_match:
                yield node, parent, string


>>>>>>> c9566326
def check_file(filepath: str | Path, /, *, debug: bool = False) -> int:
    r"""Finds shadowed attributes in a file."""
    # Get the AST
    violations = 0
    path = Path(filepath)
    filename = str(path)
    text = path.read_text(encoding="utf8")
    tree = ast.parse(text, filename=filename)

    # find all violations
    for node, _, string in yield_imported_attributes(tree):
        violations += 1
        print(
            f"{filename}:{node.lineno}"
            f" use directly imported {node.attr!r} instead of {string!r}"
        )

    if violations and debug:
        imported_symbols = get_imported_symbols(tree)
        pad = " " * 4
        max_key_len = max(map(len, imported_symbols), default=0)
        print(pad, "Imported symbols:")
        for key, value in imported_symbols.items():
            print(2 * pad, f"{key:{max_key_len}} -> {value}")

    return violations


def main() -> None:
    r"""Main function."""
    parser = argparse.ArgumentParser(
        description="Checks that Bar is used instead of foo.Bar if both foo and Bar are imported.",
        formatter_class=argparse.ArgumentDefaultsHelpFormatter,
    )
    parser.add_argument(
        "files",
        nargs="+",
        type=str,
        help="One or multiple files, folders or file patterns.",
    )
    parser.add_argument(
        "--debug",
        action=argparse.BooleanOptionalAction,
        type=bool,
        default=False,
        help="Print debug information.",
    )
    args = parser.parse_args()

    if args.debug:
        logging.basicConfig(stream=sys.stdout, level=logging.DEBUG)
        __logger__.debug("args: %s", vars(args))

    # find all files
    files: list[Path] = get_python_files(args.files)

    # apply script to all files
    violations = 0
    for file in files:
        __logger__.debug('Checking "%s:0"', file)
        try:
            violations += check_file(file, debug=args.debug)
        except Exception as exc:
            raise RuntimeError(f"{file!s}: Checking file failed!") from exc

    if violations:
        print(f"{'-' * 79}\nFound {violations} violations.")
        raise SystemExit(1)


if __name__ == "__main__":
    main()<|MERGE_RESOLUTION|>--- conflicted
+++ resolved
@@ -12,20 +12,10 @@
 """
 
 __all__ = [
-<<<<<<< HEAD
     # functions
     "check_file",
-=======
-    "check_file",
-    "get_full_attribute_parent",
-    "get_imported_symbols",
-    "is_pure_attribute",
->>>>>>> c9566326
     "main",
-    "yield_imported_attributes",
-    "yield_pure_attributes",
 ]
-
 
 import argparse
 import ast
@@ -39,83 +29,6 @@
 __logger__ = logging.getLogger(__name__)
 
 
-<<<<<<< HEAD
-=======
-def is_pure_attribute(node: AST, /) -> TypeGuard[Attribute]:
-    r"""Check whether a node is a pure attribute."""
-    match node:
-        case Attribute(value=value):
-            return isinstance(value, Name) or is_pure_attribute(value)
-        case _:
-            return False
-
-
-def yield_pure_attributes(tree: AST, /) -> Iterator[Attribute]:
-    r"""Get all nodes that consist only of attributes."""
-    for node in ast.walk(tree):
-        if is_pure_attribute(node):
-            yield node
-
-
-def get_full_attribute_parent(node: Attribute | Name, /) -> tuple[Name, str]:
-    r"""Get the parent of an attribute node."""
-    match node:
-        case Attribute(value=Attribute() | Name() as value, attr=attr):
-            parent, string = get_full_attribute_parent(value)
-            return parent, f"{string}.{attr}"
-        case Name(id=node_id):
-            return node, node_id
-        case _:
-            raise TypeError(f"Expected Attribute or Name, got {type(node)=!r}")
-
-
-def get_imported_symbols(tree: AST, /) -> dict[str, str]:
-    r"""Get all imported symbols as a dictionary alias -> fullname.
-
-    For example, `import pandas as pd` would yield `{"pd": "pandas"}`.
-    """
-    imported_symbols = {}
-
-    for node in ast.walk(tree):
-        match node:
-            case ast.Import(names=names):
-                for alias in names:
-                    imported_symbols[alias.asname or alias.name] = alias.name
-            case ast.ImportFrom(module=module, names=names) if module is not None:
-                for alias in names:
-                    full_name = f"{module}.{alias.name}"
-                    imported_symbols[alias.asname or alias.name] = full_name
-
-    return imported_symbols
-
-
-def yield_imported_attributes(tree: AST, /) -> Iterator[tuple[Attribute, Name, str]]:
-    r"""Finds attributes that can be replaced by directly imported symbols."""
-    imported_symbols = get_imported_symbols(tree)
-
-    for node in yield_pure_attributes(tree):
-        if node.attr in imported_symbols:
-            # parent = get_full_attribute_string(node)
-            parent, string = get_full_attribute_parent(node)
-
-            head, tail = string.split(".", maxsplit=1)
-            if head != parent.id:
-                raise ValueError(f"{head=!r} != {parent.id=!r}")
-
-            # e.g. DataFrame -> pandas.DataFrame
-            matched_symbol = imported_symbols[node.attr]
-            is_match = matched_symbol == string
-
-            # need to check if parent is imported as well to catch pd.DataFrame
-            if parent.id in imported_symbols:
-                parent_alias = imported_symbols[parent.id]  # e.g. pd -> pandas
-                is_match |= matched_symbol == f"{parent_alias}.{tail}"
-
-            if is_match:
-                yield node, parent, string
-
-
->>>>>>> c9566326
 def check_file(filepath: str | Path, /, *, debug: bool = False) -> int:
     r"""Finds shadowed attributes in a file."""
     # Get the AST
