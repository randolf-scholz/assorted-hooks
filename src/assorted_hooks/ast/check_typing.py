#!/usr/bin/env python
r"""Disallow mixed positional and keyword arguments in function-defs."""

__all__ = [
    # Types
    "Func",
    # Functions
    "check_file",
    "check_no_future_annotations",
    "check_no_hints_overload_implementation",
    "check_no_optional",
    "check_no_return_union",
    "check_no_tuple_isinstance",
    "check_no_union_isinstance",
    "check_optional",
    "check_overload_default_ellipsis",
    "check_pep604_union",
    "get_python_files",
    "main",
]

import argparse
import ast
import builtins
import logging
import sys
from ast import (
    AST,
    AsyncFunctionDef,
    BinOp,
    BitOr,
    Call,
    ClassDef,
    Constant,
    FunctionDef,
    ImportFrom,
    Module,
    Name,
    Subscript,
    Tuple,
)
from pathlib import Path

from assorted_hooks.ast.ast_utils import (
    Func,
    FunctionContextVisitor,
    has_union,
    is_typing_union,
    is_union,
    yield_namespace_and_funcs,
    yield_overloads,
)
from assorted_hooks.utils import get_python_files

__logger__ = logging.getLogger(__name__)

<<<<<<< HEAD
=======
Func: TypeAlias = FunctionDef | AsyncFunctionDef
r"""Type alias for function-defs."""


def get_namespace_and_funcs(
    tree: AST, /, *, namespace: tuple[str, ...] = ()
) -> Iterator[tuple[tuple[str, ...], Func]]:
    r"""Yields both namespace and function node."""
    for node in ast.iter_child_nodes(tree):
        match node:
            case FunctionDef(name=name) as func:
                yield namespace, func
                yield from get_namespace_and_funcs(func, namespace=(*namespace, name))
            case AsyncFunctionDef(name=name) as func:
                yield namespace, func
                yield from get_namespace_and_funcs(func, namespace=(*namespace, name))
            case ClassDef(name=name) as cls:
                yield from get_namespace_and_funcs(cls, namespace=(*namespace, name))


def is_typing_union(node: AST, /) -> TypeGuard[Subscript]:
    r"""True if the return node is a union."""
    match node:
        case Subscript(value=Name(id="Union")):
            return True
        case _:
            return False


def is_union(node: AST, /) -> TypeGuard[Subscript | BinOp]:
    r"""True if the return node is a union."""
    match node:
        case Subscript(value=Name(id="Union")):
            return True
        case BinOp(op=BitOr()):
            return True
        case _:
            return False


def is_function_def(node: AST, /) -> TypeGuard[Func]:
    r"""True if the return node is a function definition."""
    return isinstance(node, Func)


def is_overload(node: AST, /) -> bool:
    r"""True if the return node is a function definition."""
    match node:
        case FunctionDef(decorator_list=[Name(id="overload"), *_]):
            return True
        case AsyncFunctionDef(decorator_list=[Name(id="overload"), *_]):
            return True
        case _:
            return False


def has_union(tree: AST, /) -> bool:
    r"""True if the return node is a union."""
    return any(is_union(node) for node in ast.walk(tree))


def get_function_defs(tree: AST, /) -> Iterator[Func]:
    r"""Get all return nodes."""
    for node in ast.walk(tree):
        if is_function_def(node):
            yield node


def get_overloads(tree: AST, /) -> Iterator[Func]:
    r"""Get all function definitions that are decorated with `@overload`."""
    for node in ast.walk(tree):
        match node:
            case FunctionDef(decorator_list=[Name(id="overload"), *_]):
                yield node
            case AsyncFunctionDef(decorator_list=[Name(id="overload"), *_]):
                yield node

>>>>>>> c9566326

def check_no_future_annotations(tree: AST, /, *, fname: str) -> int:
    r"""Make sure PEP563 is not used."""
    violations = 0
    for node in ast.walk(tree):
        match node:
            # FIXME: https://github.com/python/cpython/issues/107497
            case ImportFrom(module="__future__") as future_import:
                for alias in future_import.names:
                    if alias.name == "annotations":
                        violations += 1
                        print(f"{fname}:{node.lineno}: Do not use PEP563!")
    return violations


def check_overload_default_ellipsis(tree: AST, /, *, fname: str) -> int:
    r"""Check that keyword arguments in overloads assign Ellipsis instead of a value."""
    violations = 0

    for node in yield_overloads(tree):
        pos_defaults = node.args.defaults
        pos_args = node.args.posonlyargs + node.args.args
        pos_args = pos_args[-len(pos_defaults) :] if pos_defaults else []
        for arg, default in zip(pos_args, pos_defaults, strict=True):
            match default:
                case Constant(value=builtins.Ellipsis):
                    continue
                case _:
                    violations += 1
                    print(
                        f"{fname}:{node.lineno}: Default value for"
                        f" {arg.arg!r} inside @overload should be '...'"
                    )

        kw_args = [] if node.args.kwonlyargs is None else node.args.kwonlyargs
        kw_defaults = [] if node.args.kw_defaults is None else node.args.kw_defaults

        for kwarg, kw_default in zip(kw_args, kw_defaults, strict=True):
            match kw_default:
                case None | Constant(value=builtins.Ellipsis):
                    continue
                case _:
                    violations += 1
                    print(
                        f"{fname}:{node.lineno}: Default value for"
                        f" {kwarg.arg!r} inside @overload should be '...'"
                    )
    return violations


def check_pep604_union(tree: AST, /, *, fname: str) -> int:
    r"""Check that X | Y is used instead of Union[X, Y]."""
    violations = 0

    for node in ast.walk(tree):
        if is_typing_union(node):
            violations += 1
            print(f"{fname}:{node.lineno}: Use X | Y instead of Union[X, Y]!")

    return violations


def check_no_return_union(
    tree: AST,
    /,
    *,
    recursive: bool,
    fname: str,
    exclude_overloaded_impl: bool = True,
) -> int:
    r"""Check if function returns a union type.

    By default, for overloaded functions only the overloads are checked and not the implementations.
    """
    violations = 0

    # determine all functions to check
    funcs: list[Func] = []

    for func, overloads, *_ in FunctionContextVisitor(tree):
        # always check overloads
        funcs += overloads
        # only check implementations if not excluded
        if func is not None and overloads and not exclude_overloaded_impl:
            funcs.append(func)

    # emit violations
    for fn in funcs:
        if fn.returns is not None and (
            is_union(fn.returns) or (recursive and has_union(fn.returns))
        ):
            violations += 1
            print(f"{fname}:{fn.lineno}: Do not return union type!")

    return violations


def check_no_optional(tree: AST, /, *, fname: str) -> int:
    r"""Check that `None | T` is used instead of `Optional[T]`."""
    violations = 0

    for node in ast.walk(tree):
        match node:
            case Subscript(value=Name(id="Optional")):
                violations += 1
                print(f"{fname}:{node.lineno}: Use None | X instead of Optional[X]")

    return violations


def check_no_union_isinstance(tree: AST, /, *, fname: str) -> int:
    r"""Checks that tuples are used instead of unions in isinstance checks."""
    violations = 0

    for node in ast.walk(tree):
        match node:
            case Call(
                func=Name(id="isinstance"),
                args=[_, BinOp(op=BitOr()) | Subscript(value=Name(id="Union"))],
            ):
                violations += 1
                print(
                    f"{fname}:{node.lineno}: Use tuple instead of union in isinstance"
                )
            case Call(
                func=Name(id="issubclass"),
                args=[_, BinOp(op=BitOr()) | Subscript(value=Name(id="Union"))],
            ):
                violations += 1
                print(
                    f"{fname}:{node.lineno}: Use tuple instead of union in issubclass"
                )

    return violations


def check_no_tuple_isinstance(tree: AST, /, *, fname: str) -> int:
    r"""Checks that unions are used instead of tuples in isinstance checks."""
    violations = 0

    for node in ast.walk(tree):
        match node:
            case Call(
                func=Name(id="isinstance"),
                args=[_, Tuple() | Subscript(value=Name(id="tuple"))],
            ):
                violations += 1
                print(
                    f"{fname}:{node.lineno}: Use union instead of tuple in isinstance"
                )
            case Call(
                func=Name(id="issubclass"),
                args=[_, Tuple() | Subscript(value=Name(id="tuple"))],
            ):
                violations += 1
                print(
                    f"{fname}:{node.lineno}: Use union instead of tuple in issubclass"
                )

    return violations


def check_no_hints_overload_implementation(
    tree: ClassDef | Module, /, *, fname: str
) -> int:
    r"""Checks that the implementation of an overloaded function has no type hints."""
    violations = 0
    namespace_and_funcs: list[tuple[tuple[str, ...], Func]] = list(
        yield_namespace_and_funcs(tree)
    )
    namespaces = {namespace for namespace, _ in namespace_and_funcs}

    # group by namespace, collect values in list
    grouped_funcs = {
        namespace: [func for name, func in namespace_and_funcs if name == namespace]
        for namespace in namespaces
    }

    for funcs in grouped_funcs.values():
        # NOTE: we assume overloads are defined before implementations.
        overloaded_funcs: set[str] = set()
        for node in funcs:
            match node:
                case (
                    (
                        FunctionDef(decorator_list=[Name(id="overload"), *_])
                        | AsyncFunctionDef(decorator_list=[Name(id="overload"), *_])
                    ) as func
                ):
                    overloaded_funcs.add(func.name)
                case func if func.name in overloaded_funcs:
                    if (
                        any(arg.annotation is not None for arg in func.args.args)
                        or func.returns is not None
                    ):
                        violations += 1
                        print(
                            f"{fname}:{func.lineno}: Overloaded function"
                            f" implementation {func.name!r} should not have type hints."
                        )
    return violations


def check_optional(tree: AST, /, *, fname: str) -> int:
    r"""Check that `Optional[T]` is used instead of `None | T`."""
    violations = 0

    for node in ast.walk(tree):
        match node:
            case BinOp(op=BitOr(), left=Constant(value=None)):
                violations += 1
                print(f"{fname}:{node.lineno}: Use Optional[X] instead of None | X")
            case BinOp(op=BitOr(), right=Constant(value=None)):
                violations += 1
                print(f"{fname}:{node.lineno}: Use Optional[X] instead of X | None")

    return violations


def check_file(filepath: str | Path, /, *, options: argparse.Namespace) -> int:
    r"""Check whether the file contains mixed positional and keyword arguments."""
    # Get the AST
    violations = 0
    path = Path(filepath)
    fname = str(path)
    text = path.read_text(encoding="utf8")
    tree = ast.parse(text, filename=fname)

    if options.check_optional:
        violations += check_optional(tree, fname=fname)
    if options.check_no_optional:
        violations += check_no_optional(tree, fname=fname)
    if options.check_pep604_union:
        violations += check_pep604_union(tree, fname=fname)
    if options.check_overload_default_ellipsis:
        violations += check_overload_default_ellipsis(tree, fname=fname)
    if options.check_no_future_annotations:
        violations += check_no_future_annotations(tree, fname=fname)
    if options.check_no_return_union:
        violations += check_no_return_union(
            tree, recursive=options.check_no_return_union_recursive, fname=fname
        )
    if options.check_no_tuple_isinstance:
        violations += check_no_tuple_isinstance(tree, fname=fname)
    if options.check_no_union_isinstance:
        violations += check_no_union_isinstance(tree, fname=fname)
    if options.check_no_hints_overload_implementation:
        violations += check_no_hints_overload_implementation(tree, fname=fname)
    return violations


def main() -> None:
    r"""Main program."""
    parser = argparse.ArgumentParser(
        description="Check for disallowing positional_or_keyword arguments.",
        formatter_class=argparse.ArgumentDefaultsHelpFormatter,
    )
    parser.add_argument(
        "files",
        nargs="+",
        type=str,
        help="One or multiple files, folders or file patterns.",
    )
    # region auto-enabled checks -------------------------------------------------------
    parser.add_argument(
        "--check-overload-default-ellipsis",
        action=argparse.BooleanOptionalAction,
        type=bool,
        default=True,
        help="Check that in overloads Ellipsis is used as default value.",
    )
    parser.add_argument(
        "--check-pep604-union",
        action=argparse.BooleanOptionalAction,
        type=bool,
        default=True,
        help="Check that `X | Y` is used instead of `Union[X, Y]`.",
    )
    parser.add_argument(
        "--check-no-future-annotations",
        action=argparse.BooleanOptionalAction,
        type=bool,
        default=True,
        help="Check that `from __future__ import annotations` is not used.",
    )
    # endregion auto-enabled checks ----------------------------------------------------
    # region auto-disabled checks ------------------------------------------------------
    parser.add_argument(
        "--check-no-optional",
        action=argparse.BooleanOptionalAction,
        type=bool,
        default=False,
        help="Check that `T | None` is not used instead of `Optional[T]`.",
    )
    parser.add_argument(
        "--check-optional",
        action=argparse.BooleanOptionalAction,
        type=bool,
        default=False,
        help="Check that `Optional[T]` is used instead of `T | None`.",
    )
    parser.add_argument(
        "--check-no-return-union",
        action=argparse.BooleanOptionalAction,
        type=bool,
        default=False,
        help="Check that functions do not return Unions.",
    )
    parser.add_argument(
        "--check-no-return-union-recursive",
        action=argparse.BooleanOptionalAction,
        type=bool,
        default=False,
        help="Recursively check that functions do not return Unions.",
    )
    parser.add_argument(
        "--check-no-hints-overload-implementation",
        action=argparse.BooleanOptionalAction,
        type=bool,
        default=False,
        help="Check that overloaded function implementations have no type hints.",
    )
    parser.add_argument(
        "--check-no-tuple-isinstance",
        action=argparse.BooleanOptionalAction,
        type=bool,
        default=False,
        help="Check that isinstance uses union instead of tuples.",
    )
    parser.add_argument(
        "--check-no-union-isinstance",
        action=argparse.BooleanOptionalAction,
        type=bool,
        default=False,
        help="Check that isinstance uses tuples instead of unions.",
    )
    # endregion auto-disabled checks ---------------------------------------------------
    parser.add_argument(
        "--debug",
        action=argparse.BooleanOptionalAction,
        type=bool,
        default=False,
        help="Print debug information.",
    )
    args = parser.parse_args()

    if args.debug:
        logging.basicConfig(stream=sys.stdout, level=logging.DEBUG)
        __logger__.debug("args: %s", vars(args))

    # find all files
    files: list[Path] = get_python_files(args.files)

    # apply script to all files
    violations = 0
    for file in files:
        __logger__.debug('Checking "%s:0"', file)
        try:
            violations += check_file(file, options=args)
        except Exception as exc:
            raise RuntimeError(f"{file!s}: Checking file failed!") from exc

    if violations:
        print(f"{'-' * 79}\nFound {violations} violations.")
        raise SystemExit(1)<|MERGE_RESOLUTION|>--- conflicted
+++ resolved
@@ -54,86 +54,6 @@
 
 __logger__ = logging.getLogger(__name__)
 
-<<<<<<< HEAD
-=======
-Func: TypeAlias = FunctionDef | AsyncFunctionDef
-r"""Type alias for function-defs."""
-
-
-def get_namespace_and_funcs(
-    tree: AST, /, *, namespace: tuple[str, ...] = ()
-) -> Iterator[tuple[tuple[str, ...], Func]]:
-    r"""Yields both namespace and function node."""
-    for node in ast.iter_child_nodes(tree):
-        match node:
-            case FunctionDef(name=name) as func:
-                yield namespace, func
-                yield from get_namespace_and_funcs(func, namespace=(*namespace, name))
-            case AsyncFunctionDef(name=name) as func:
-                yield namespace, func
-                yield from get_namespace_and_funcs(func, namespace=(*namespace, name))
-            case ClassDef(name=name) as cls:
-                yield from get_namespace_and_funcs(cls, namespace=(*namespace, name))
-
-
-def is_typing_union(node: AST, /) -> TypeGuard[Subscript]:
-    r"""True if the return node is a union."""
-    match node:
-        case Subscript(value=Name(id="Union")):
-            return True
-        case _:
-            return False
-
-
-def is_union(node: AST, /) -> TypeGuard[Subscript | BinOp]:
-    r"""True if the return node is a union."""
-    match node:
-        case Subscript(value=Name(id="Union")):
-            return True
-        case BinOp(op=BitOr()):
-            return True
-        case _:
-            return False
-
-
-def is_function_def(node: AST, /) -> TypeGuard[Func]:
-    r"""True if the return node is a function definition."""
-    return isinstance(node, Func)
-
-
-def is_overload(node: AST, /) -> bool:
-    r"""True if the return node is a function definition."""
-    match node:
-        case FunctionDef(decorator_list=[Name(id="overload"), *_]):
-            return True
-        case AsyncFunctionDef(decorator_list=[Name(id="overload"), *_]):
-            return True
-        case _:
-            return False
-
-
-def has_union(tree: AST, /) -> bool:
-    r"""True if the return node is a union."""
-    return any(is_union(node) for node in ast.walk(tree))
-
-
-def get_function_defs(tree: AST, /) -> Iterator[Func]:
-    r"""Get all return nodes."""
-    for node in ast.walk(tree):
-        if is_function_def(node):
-            yield node
-
-
-def get_overloads(tree: AST, /) -> Iterator[Func]:
-    r"""Get all function definitions that are decorated with `@overload`."""
-    for node in ast.walk(tree):
-        match node:
-            case FunctionDef(decorator_list=[Name(id="overload"), *_]):
-                yield node
-            case AsyncFunctionDef(decorator_list=[Name(id="overload"), *_]):
-                yield node
-
->>>>>>> c9566326
 
 def check_no_future_annotations(tree: AST, /, *, fname: str) -> int:
     r"""Make sure PEP563 is not used."""
@@ -217,7 +137,9 @@
         # always check overloads
         funcs += overloads
         # only check implementations if not excluded
-        if func is not None and overloads and not exclude_overloaded_impl:
+        if func is not None and (
+            not overloads or (overloads and not exclude_overloaded_impl)
+        ):
             funcs.append(func)
 
     # emit violations
