#!/usr/bin/env python
# type: ignore
# FIXME: https://github.com/python/mypy/issues/11673
"""Disallow mixed positional and keyword arguments in function-defs."""

__all__ = [
    "check_file",
    "func_has_mixed_args",
    "get_classes",
    "get_funcs_in_classes",
    "get_funcs_outside_classes",
    "get_functions",
    "is_dunder",
    "is_overload",
    "is_private",
    "is_staticmethod",
    "main",
    "method_has_mixed_args",
]

import argparse
import ast
import logging
import sys
from ast import AST, AsyncFunctionDef, Attribute, Call, ClassDef, FunctionDef, Name
from collections.abc import Collection, Iterator
from pathlib import Path
from typing import TypeAlias

from assorted_hooks.utils import get_python_files

__logger__ = logging.getLogger(__name__)

Func: TypeAlias = FunctionDef | AsyncFunctionDef
"""Type alias for function-defs."""


def get_full_attribute_name(node: Call | Attribute | Name, /) -> str:
    """Get the parent of an attribute node."""
    match node:
        case Call(func=func):
<<<<<<< HEAD
            assert isinstance(func, Attribute | Name)
            return get_full_attribute_name(func)
        case Attribute(value=value, attr=attr):
            assert isinstance(value, Attribute | Name)
            string = get_full_attribute_name(value)
            return f"{string}.{attr}"
        case Name(id=node_id):
            return node_id
        case _:
            raise TypeError(f"Expected Name/Attribute, got {type(node)=}")
=======
            assert isinstance(func, (Attribute, Name))
            return get_full_attribute_name(func)
        case Attribute(value=value, attr=attr):
            assert isinstance(value, (Attribute, Name))
            return f"{get_full_attribute_name(value)}.{attr}"
        case Name(id=name):
            return name
        case _:
            raise TypeError(f"Expected Call, Attribute or Name, got {type(node)=!r}")
>>>>>>> de10388c


def get_functions(tree: AST, /) -> Iterator[Func]:
    """Get all function-defs from the tree."""
    for node in ast.walk(tree):
        if isinstance(node, Func):
            yield node


def get_classes(tree: AST, /) -> Iterator[ClassDef]:
    """Get all class-defs from the tree."""
    for node in ast.walk(tree):
        if isinstance(node, ClassDef):
            yield node


def get_funcs_in_classes(tree: AST, /) -> Iterator[Func]:
    """Get all function that are defined directly inside class bodies."""
    for cls in get_classes(tree):
        for node in cls.body:
            if isinstance(node, Func):
                yield node


def get_funcs_outside_classes(tree: AST, /) -> Iterator[Func]:
    """Get all functions that are nod defined inside class body."""
    funcs_in_classes: set[AST] = set()

    for node in ast.walk(tree):
        match node:
            case ClassDef(body=body):
<<<<<<< HEAD
                funcs_in_classes.update(
                    child for child in body if isinstance(child, Func)
                )
            case func if isinstance(
                node, Func
            ):  # https://github.com/python/cpython/issues/106246
                if func not in funcs_in_classes:
                    yield func
=======
                for child in body:
                    if isinstance(child, Func):
                        nodes_in_classes.add(child)
            # FIXME: https://github.com/python/cpython/issues/106246
            case FunctionDef() | AsyncFunctionDef():
                if node not in nodes_in_classes:
                    yield node
>>>>>>> de10388c


def func_has_mixed_args(node: Func, /, *, allow_one: bool = False) -> bool:
    """Checks if the func allows mixed po/kwargs."""
    return len(node.args.args) > allow_one


def is_overload(node: Func, /) -> bool:
    """Checks if the func is an overload."""
    decorators = (d for d in node.decorator_list if isinstance(d, Name))
    return "overload" in [d.id for d in decorators]


def is_staticmethod(node: Func, /) -> bool:
    """Checks if the func is a staticmethod."""
    decorators = (d for d in node.decorator_list if isinstance(d, Name))
    return "staticmethod" in [d.id for d in decorators]


def is_dunder(node: Func, /) -> bool:
    """Checks if the name is a dunder name."""
    name = node.name
    return name.startswith("__") and name.endswith("__") and name.isidentifier()


def is_private(node: Func, /) -> bool:
    """Checks if the name is a private name."""
    name = node.name
    return name.startswith("_") and not name.startswith("__") and name.isidentifier()


def is_decorated_with(node: Func, name: str, /) -> bool:
    """Checks if the function is decorated with a certain decorator."""
    return name in [get_full_attribute_name(d) for d in node.decorator_list]


def method_has_mixed_args(node: Func, /, *, allow_one: bool = False) -> bool:
    """Checks if the method allows mixed po/kwargs."""
    if is_staticmethod(node):
        return func_has_mixed_args(node, allow_one=allow_one)

    po_args = node.args.posonlyargs
    args = node.args.args

    if not po_args and not args:
        raise ValueError(
            f"Unreachable? Method has neither PO-args nor args"
            f"but is no staticmethod?? {vars(node)=}"
        )

    if len(args) <= (1 + allow_one) and not po_args:
        return False

    return len(args) > allow_one


def check_file(
    fname: str | Path,
    /,
    *,
    allow_one: bool = False,
    ignore_dunder: bool = False,
    ignore_names: Collection[str] = (),
    ignore_decorators: Collection[str] = (),
    ignore_overloads: bool = True,
    ignore_private: bool = False,
    ignore_wo_pos_only: bool = False,
) -> int:
    """Check whether the file contains mixed positional and keyword arguments."""
    violations = 0

    def is_ignorable(func: Func, /) -> bool:
        """Checks if the func can be ignored."""
        return (
            (ignore_wo_pos_only and not func.args.posonlyargs)
            or (ignore_dunder and is_dunder(func))
            or (ignore_overloads and is_overload(func))
            or (ignore_private and is_private(func))
            or (func.name in ignore_names)
            or any(is_decorated_with(func, name) for name in ignore_decorators)
        )

    with open(fname, "rb") as file:
        tree = ast.parse(file.read(), filename=fname)

    for node in get_funcs_in_classes(tree):
        if is_ignorable(node):
            continue
        if method_has_mixed_args(node, allow_one=allow_one):
            violations += 1
            try:
                arg = node.args.args[0]
            except IndexError as exc:
                raise RuntimeError(
                    f'"{fname!s}:{node.lineno}" Something went wrong. {vars(node)=}'
                ) from exc
            print(
                f"{fname!s}:{arg.lineno}:"
                f" Mixed positional and keyword arguments in function."
            )

    for node in get_funcs_outside_classes(tree):
        if is_ignorable(node):
            continue
        if func_has_mixed_args(node, allow_one=allow_one):
            violations += 1
            try:
                arg = node.args.args[0]
            except IndexError as exc:
                raise RuntimeError(
                    f'"{fname!s}:{node.lineno}" Something went wrong. {vars(node)=}'
                ) from exc
            print(
                f"{fname!s}:{arg.lineno}:"
                f" Mixed positional and keyword arguments in function."
            )

    return violations


def main() -> None:
    """Main program."""
    parser = argparse.ArgumentParser(
        description="Check for disallowing positional_or_keyword arguments.",
        formatter_class=argparse.ArgumentDefaultsHelpFormatter,
    )
    parser.add_argument(
        "files",
        nargs="+",
        type=str,
        help="One or multiple files, folders or file patterns.",
    )
    parser.add_argument(
        "--allow-one",
        action=argparse.BooleanOptionalAction,
        type=bool,
        default=False,
        help="Allows a single positional_or_keyword argument (only applies when no PO).",
    )
    parser.add_argument(
        "--ignore-names",
        nargs="*",
        type=str,
        default=[],
        help="Ignore all methods/functions with these names. (for example: 'forward')",
    )
    parser.add_argument(
        "--ignore-decorators",
        nargs="*",
        type=str,
        default=[],
        help="Ignore all methods/functions with certain decorators. (for example: '@jit.script')",
    )
    parser.add_argument(
        "--ignore-dunder",
        action=argparse.BooleanOptionalAction,
        type=bool,
        default=False,
        help="Ignore all dunder methods/functions (e.g. __init__).",
    )
    parser.add_argument(
        "--ignore-private",
        action=argparse.BooleanOptionalAction,
        type=bool,
        default=False,
        help="Ignore all private methods/functions (e.g. _method).",
    )
    parser.add_argument(
        "--ignore-overloads",
        action=argparse.BooleanOptionalAction,
        type=bool,
        default=True,
        help="Ignore FunctionDefs that are @overload decorated..",
    )
    parser.add_argument(
        "--ignore-without-positional-only",
        action=argparse.BooleanOptionalAction,
        type=bool,
        default=False,
        help="Skip FunctionDefs without positional-only arguments.",
    )
    parser.add_argument(
        "--debug",
        action=argparse.BooleanOptionalAction,
        type=bool,
        default=False,
        help="Print debug information.",
    )
    args = parser.parse_args()

    if args.debug:
        logging.basicConfig(stream=sys.stdout, level=logging.DEBUG)
        __logger__.debug("args: %s", vars(args))

    # find all files
    files: list[Path] = get_python_files(args.files)

    # apply script to all files
    violations = 0
    for file in files:
        __logger__.debug('Checking "%s:0"', file)
        try:
            violations += check_file(
                file,
                allow_one=args.allow_one,
                ignore_dunder=args.ignore_dunder,
                ignore_names=args.ignore_names,
                ignore_overloads=args.ignore_overloads,
                ignore_wo_pos_only=args.ignore_without_positional_only,
                ignore_private=args.ignore_private,
                ignore_decorators=args.ignore_decorators,
            )
        except Exception as exc:
            raise RuntimeError(f"{file!s}: Checking file failed!") from exc

    if violations:
        print(f"{'-'*79}\nFound {violations} violations.")
        sys.exit(1)


if __name__ == "__main__":
    main()<|MERGE_RESOLUTION|>--- conflicted
+++ resolved
@@ -38,29 +38,15 @@
 def get_full_attribute_name(node: Call | Attribute | Name, /) -> str:
     """Get the parent of an attribute node."""
     match node:
-        case Call(func=func):
-<<<<<<< HEAD
-            assert isinstance(func, Attribute | Name)
+        case Call(func=Attribute() | Name() as func):
             return get_full_attribute_name(func)
-        case Attribute(value=value, attr=attr):
-            assert isinstance(value, Attribute | Name)
+        case Attribute(value=Attribute() | Name() as value, attr=attr):
             string = get_full_attribute_name(value)
             return f"{string}.{attr}"
         case Name(id=node_id):
             return node_id
         case _:
-            raise TypeError(f"Expected Name/Attribute, got {type(node)=}")
-=======
-            assert isinstance(func, (Attribute, Name))
-            return get_full_attribute_name(func)
-        case Attribute(value=value, attr=attr):
-            assert isinstance(value, (Attribute, Name))
-            return f"{get_full_attribute_name(value)}.{attr}"
-        case Name(id=name):
-            return name
-        case _:
             raise TypeError(f"Expected Call, Attribute or Name, got {type(node)=!r}")
->>>>>>> de10388c
 
 
 def get_functions(tree: AST, /) -> Iterator[Func]:
@@ -92,24 +78,13 @@
     for node in ast.walk(tree):
         match node:
             case ClassDef(body=body):
-<<<<<<< HEAD
                 funcs_in_classes.update(
                     child for child in body if isinstance(child, Func)
                 )
-            case func if isinstance(
-                node, Func
-            ):  # https://github.com/python/cpython/issues/106246
-                if func not in funcs_in_classes:
-                    yield func
-=======
-                for child in body:
-                    if isinstance(child, Func):
-                        nodes_in_classes.add(child)
             # FIXME: https://github.com/python/cpython/issues/106246
             case FunctionDef() | AsyncFunctionDef():
-                if node not in nodes_in_classes:
+                if node not in funcs_in_classes:
                     yield node
->>>>>>> de10388c
 
 
 def func_has_mixed_args(node: Func, /, *, allow_one: bool = False) -> bool:
